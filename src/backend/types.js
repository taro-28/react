--- conflicted
+++ resolved
@@ -88,6 +88,12 @@
 
 type Dispatcher = any;
 
+export type GetInternalIDFromNative = (
+  component: NativeType,
+  findNearestUnfilteredAncestor?: boolean
+) => number | null;
+export type GetNativeFromInternal = (id: number) => ?NativeType;
+
 export type ReactRenderer = {
   findFiberByHostInstance: (hostInstance: NativeType) => ?Fiber,
   version: string,
@@ -156,37 +162,16 @@
   isFullMatch: boolean,
 |};
 
-export type GetInternalIDFromNative = (
-  component: NativeType,
-  findNearestUnfilteredAncestor?: boolean
-) => number | null;
-export type GetNativeFromInternal = (id: number) => ?NativeType;
-
 export type RendererInterface = {
   cleanup: () => void,
-<<<<<<< HEAD
   flushInitialOperations: () => void,
-  getCommitDetails: (rootID: number, commitIndex: number) => CommitDetails,
-  getFiberCommits: (rootID: number, fiberID: number) => FiberCommits,
-  getInteractions: (rootID: number) => Interactions,
+  getBestMatchForTrackedPath: () => PathMatch | null,
   getInternalIDFromNative: GetInternalIDFromNative,
   getNativeFromInternal: GetNativeFromInternal,
-  getProfilingDataForDownload: (rootID: number) => Object,
-  getProfilingSummary: (rootID: number) => ProfilingSummary,
-  handleCommitFiberRoot: (fiber: Object) => void,
-=======
-  findNativeByFiberID: (id: number) => ?Array<NativeType>,
-  flushInitialOperations: () => void,
-  getBestMatchForTrackedPath: () => PathMatch | null,
-  getFiberIDFromNative: (
-    component: NativeType,
-    findNearestUnfilteredAncestor?: boolean
-  ) => number | null,
   getProfilingData(): ProfilingDataBackend,
   getOwnersList: (id: number) => Array<Owner> | null,
   getPathForElement: (id: number) => Array<PathFrame> | null,
   handleCommitFiberRoot: (fiber: Object, commitPriority?: number) => void,
->>>>>>> bda8a0aa
   handleCommitFiberUnmount: (fiber: Object) => void,
   inspectElement: (id: number) => InspectedElement | number | null,
   logElementToConsole: (id: number) => void,
@@ -195,20 +180,15 @@
   renderer: ReactRenderer | null,
   selectElement: (id: number) => void,
   setInContext: (id: number, path: Array<string | number>, value: any) => void,
-  setInProps: (id: number, path: Array<string | number>, value: any) => void,
-  setInState: (id: number, path: Array<string | number>, value: any) => void,
   setInHook: (
     id: number,
     index: number,
     path: Array<string | number>,
     value: any
   ) => void,
-<<<<<<< HEAD
-=======
   setInProps: (id: number, path: Array<string | number>, value: any) => void,
   setInState: (id: number, path: Array<string | number>, value: any) => void,
   setTrackedPath: (path: Array<PathFrame> | null) => void,
->>>>>>> bda8a0aa
   startProfiling: () => void,
   stopProfiling: () => void,
   updateComponentFilters: (somponentFilters: Array<ComponentFilter>) => void,
